--- conflicted
+++ resolved
@@ -119,7 +119,6 @@
 type Distributor struct {
 	services.Service
 
-<<<<<<< HEAD
 	cfg                Config
 	clientCfg          ingester_client.Config
 	ingestersRing      ring.ReadRing
@@ -129,15 +128,7 @@
 	generatorPool      *ring_client.Pool
 	DistributorRing    *ring.Ring
 	overrides          *overrides.Overrides
-=======
-	cfg             Config
-	clientCfg       ingester_client.Config
-	ingestersRing   ring.ReadRing
-	pool            *ring_client.Pool
-	DistributorRing *ring.Ring
-	overrides       *overrides.Overrides
-	traceEncoder    model.SegmentDecoder
->>>>>>> a54bf2d9
+	traceEncoder       model.SegmentDecoder
 
 	// search
 	searchEnabled    bool
@@ -351,7 +342,7 @@
 		// Handle requests sent to the metrics-generator in a separate goroutine, this way we don't
 		// influence the overall write
 		go func() {
-			genErr := d.sendToGenerators(context.Background(), userID, keys, traces)
+			genErr := d.sendToGenerators(context.Background(), userID, keys, rebatchedTraces)
 			if genErr != nil {
 				level.Error(log.Logger).Log("msg", "pushing to metrics-generators failed", "err", genErr)
 			}
@@ -414,7 +405,7 @@
 	return err
 }
 
-func (d *Distributor) sendToGenerators(ctx context.Context, userID string, keys []uint32, traces []*tempopb.Trace) error {
+func (d *Distributor) sendToGenerators(ctx context.Context, userID string, keys []uint32, traces []*rebatchedTrace) error {
 	// If an instance is unhealthy write to the next one (i.e. write extend is enabled)
 	op := ring.Write
 
@@ -427,7 +418,7 @@
 			Batches: nil,
 		}
 		for _, j := range indexes {
-			req.Batches = append(req.Batches, traces[j].Batches...)
+			req.Batches = append(req.Batches, traces[j].trace.Batches...)
 		}
 
 		c, err := d.generatorPool.GetClientFor(generator.Addr)
