--- conflicted
+++ resolved
@@ -119,14 +119,11 @@
   repeated bytes searchData = 4 [(gogoproto.nullable) = false, (gogoproto.customtype) = "PreallocBytes"];
 }
 
-<<<<<<< HEAD
 message PushSpansRequest {
   // just send entire OTel spans for now
   repeated tempopb.trace.v1.ResourceSpans batches = 1;
 }
 
-=======
->>>>>>> a54bf2d9
 message TraceBytes {
   // pre-marshalled Traces
   repeated bytes traces = 1;
